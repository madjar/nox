import os
import sys
import tempfile
import subprocess
from pathlib import Path

import click
import requests

from .nixpkgs_repo import get_repo, packages, packages_for_sha


def get_build_command(args, attrs, path):
    """ Get the appropriate command to use to build the given attributes """
    command = ['nix-build']
    command += args
    for a in attrs:
        command.append('-A')
        command.append(a)
    command.append(path)
    return command


def build_in_path(args, attrs, path, dry_run=False):
    """Build the given package attributes in the given nixpkgs path"""
    if not attrs:
        click.echo('Nothing changed')
        return

    canonical_path = str(Path(path).resolve())
    result_dir = tempfile.mkdtemp(prefix='nox-review-')
    click.echo('Building in {}: {}'.format(click.style(result_dir, bold=True),
                                           click.style(' '.join(attrs), bold=True)))

    command = get_build_command(args, attrs, canonical_path)

    click.echo('Invoking {}'.format(' '.join(command)))

    if dry_run:
        return

    try:
        subprocess.check_call(command, cwd=result_dir)
    except subprocess.CalledProcessError:
        click.secho('The invocation of "{}" failed'.format(' '.join(command)), fg='red')
        sys.exit(1)
    click.echo('Result in {}'.format(click.style(result_dir, bold=True)))
    subprocess.check_call(['ls', '-l', result_dir])


def build_sha(args, attrs, sha, dry_run=False):
    """Build the given package attributs for a given sha"""
    repo = get_repo()
    repo.checkout(sha)
    build_in_path(args, attrs, repo.path, dry_run=dry_run)


def differences(old, new):
    """Return set of attributes that changed between two packages list"""
    raw = new - old
    # Only keep the attribute name
    return {l.split()[0] for l in raw}

def setup_nixpkgs_config(f):
    def _(*args, **kwargs):
        with tempfile.NamedTemporaryFile() as cfg:
            cfg.write(b"pkgs: {}")
            cfg.flush()
            os.environ['NIXPKGS_CONFIG'] = cfg.name
            f(*args, **kwargs)
    return _


@click.group()
@click.option('--keep-going', '-k', is_flag=True, help='Keep going in case of failed builds')
@click.option('--dry-run', is_flag=True, help="Don't actually build packages, just print the commands that would have been run")
@click.pass_context
def cli(ctx, keep_going, dry_run):
    """Review a change by building the touched commits"""
    ctx.obj = {'extra_args': []}
    if keep_going:
        ctx.obj['extra_args'].append(['--keep-going'])
    if dry_run:
        ctx.obj['extra_args'].append(['--dry-run'])


@cli.command(short_help='difference between working tree and a commit')
@click.option('--against', default='HEAD')
@click.pass_context
@setup_nixpkgs_config
def wip(ctx, against):
    """Build in the current dir the packages that different from AGAINST (default to HEAD)"""
    if not Path('default.nix').exists():
        click.secho('"nox-review wip" must be run in a nix repository.', fg='red')
        return

    dirty_working_tree = subprocess.call('git diff --quiet --ignore-submodules HEAD'.split())

    if not dirty_working_tree:
        if against == 'HEAD':
            click.secho('No uncommit changes. Did you mean to use the "--against" option?')
            return

    sha = subprocess.check_output(['git', 'rev-parse', '--verify', against]).decode().strip()

    attrs = differences(packages_for_sha(sha),
                        packages('.'))

    dry_run = False
    if '--dry-run' in ctx.obj['extra_args']:
        dry_run = True

    build_in_path(ctx.obj['extra-args'], attrs, '.', dry_run=dry_run)


@cli.command('pr', short_help='changes in a pull request')
@click.option('--slug', default='NixOS/nixpkgs', help='The GitHub "slug" of the repository in the from of owner_name/repo_name.')
@click.option('--token', help='The GitHub API token to use.')
@click.option('--merge/--no-merge', default=True, help='Merge the PR against its base.')
@click.argument('pr', type=click.INT)
@click.pass_context
@setup_nixpkgs_config
def review_pr(ctx, slug, token, merge, pr):
    """Build the changes induced by the given pull request"""
    pr_url = 'https://api.github.com/repos/{}/pulls/{}'.format(slug, pr)
    headers = {}
    if token:
        headers['Authorization'] = 'token {}'.format(token)
    request = requests.get(pr_url, headers=headers)
    if request.status_code == 403 and request.headers['X-RateLimit-Remaining'] == '0':
        click.secho('You have exceeded the GitHub API rate limit. Try again in about an hour.')
        if not token:
            click.secho('Or try running this again, providing an access token:')
            click.secho('$ nox-review pr --token=YOUR_TOKEN_HERE {}'.format(pr))
        sys.exit(1)
    payload = request.json()
    click.echo('=== Reviewing PR {} : {}'.format(
               click.style(str(pr), bold=True),
               click.style(payload.get('title', '(n/a)'), bold=True)))

    base_ref = payload['base']['ref']

    repo = get_repo()

    click.echo('==> Fetching base ({})'.format(base_ref))
    base_refspec = 'heads/{}'.format(payload['base']['ref'])
    repo.fetch(base_refspec)
    base = repo.sha('FETCH_HEAD')

    click.echo('==> Fetching PR')
    head_refspec = 'pull/{}/head'.format(pr)
    repo.fetch(head_refspec)
    head = repo.sha('FETCH_HEAD')

    if merge:
        click.echo('==> Fetching extra history for merging')
        depth = 10
        while not repo.merge_base(head, base):
            repo.fetch(base_refspec, depth=depth)
            repo.fetch(head_refspec, depth=depth)
            depth *=2

        # It looks like this isn't enough for a merge, so we fetch more
        repo.fetch(base_refspec, depth=depth)

        click.echo('==> Merging PR into base')

        repo.checkout(base)
        repo.git(['merge', head, '-qm', 'Nox automatic merge'])
        merged = repo.sha('HEAD')

        attrs = differences(packages_for_sha(base),
                            packages_for_sha(merged))

        build_sha(ctx.obj['extra-args'], attrs, merged)

    else:
        attrs = differences(packages_for_sha(payload['base']['sha']),
                            packages_for_sha(payload['head']['sha']))

<<<<<<< HEAD
        build_sha(ctx.obj['extra-args'], attrs, payload['head']['sha'])
=======
    dry_run = False
    if '--dry-run' in ctx.obj['extra_args']:
        dry_run = True

    build_sha(ctx.obj['extra-args'], attrs, merged, dry_run=dry_run)
>>>>>>> a57463b8
<|MERGE_RESOLUTION|>--- conflicted
+++ resolved
@@ -77,11 +77,10 @@
 @click.pass_context
 def cli(ctx, keep_going, dry_run):
     """Review a change by building the touched commits"""
-    ctx.obj = {'extra_args': []}
+    ctx.obj = {'extra-args': []}
     if keep_going:
-        ctx.obj['extra_args'].append(['--keep-going'])
-    if dry_run:
-        ctx.obj['extra_args'].append(['--dry-run'])
+        ctx.obj['extra-args'].append(['--keep-going'])
+    ctx.obj['dry_run'] = dry_run
 
 
 @cli.command(short_help='difference between working tree and a commit')
@@ -106,11 +105,7 @@
     attrs = differences(packages_for_sha(sha),
                         packages('.'))
 
-    dry_run = False
-    if '--dry-run' in ctx.obj['extra_args']:
-        dry_run = True
-
-    build_in_path(ctx.obj['extra-args'], attrs, '.', dry_run=dry_run)
+    build_in_path(ctx.obj['extra-args'], attrs, '.', dry_run=ctx.obj['dry_run'])
 
 
 @cli.command('pr', short_help='changes in a pull request')
@@ -172,18 +167,10 @@
         attrs = differences(packages_for_sha(base),
                             packages_for_sha(merged))
 
-        build_sha(ctx.obj['extra-args'], attrs, merged)
+        build_sha(ctx.obj['extra-args'], attrs, merged, dry_run=ctx.obj['dry_run'])
 
     else:
         attrs = differences(packages_for_sha(payload['base']['sha']),
                             packages_for_sha(payload['head']['sha']))
 
-<<<<<<< HEAD
-        build_sha(ctx.obj['extra-args'], attrs, payload['head']['sha'])
-=======
-    dry_run = False
-    if '--dry-run' in ctx.obj['extra_args']:
-        dry_run = True
-
-    build_sha(ctx.obj['extra-args'], attrs, merged, dry_run=dry_run)
->>>>>>> a57463b8
+        build_sha(ctx.obj['extra-args'], attrs, payload['head']['sha'], dry_run=ctx.obj['dry_run'])